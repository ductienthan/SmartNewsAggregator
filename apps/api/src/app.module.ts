--- conflicted
+++ resolved
@@ -24,11 +24,7 @@
   imports: [
     ConfigModule.forRoot({
       isGlobal: true,
-<<<<<<< HEAD
       envFilePath: [ROOT_ENV],
-=======
-      envFilePath: '../../.env',
->>>>>>> af439836
       validate: (config) => EnvSchema.parse(config),
     }),
     BullModule.registerQueue({
